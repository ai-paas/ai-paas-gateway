--- conflicted
+++ resolved
@@ -9,8 +9,5 @@
 from .service import Service
 from .workflow import Workflow
 from .model import Model
-<<<<<<< HEAD
-from .hub_connect import HubConnection
-=======
 from .dataset import Dataset
->>>>>>> c2d02f5d
+from .hub_connect import HubConnection